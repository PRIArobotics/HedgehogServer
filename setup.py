"""A setuptools based setup module.

See:
https://packaging.python.org/en/latest/distributing.html
https://github.com/pypa/sampleproject
"""

# Always prefer setuptools over distutils
from setuptools import setup, find_packages
# To use a consistent encoding
from codecs import open
from os import path

here = path.abspath(path.dirname(__file__))

# Get the long description from the README file
with open(path.join(here, 'README.rst'), encoding='utf-8') as f:
    long_description = f.read()

setup(
    name='hedgehog-server',
    version='0.8.0',
    description='Hedgehog Robot Controller Server',
    long_description=long_description,
    url="https://github.com/PRIArobotics/HedgehogServer",
    author="Clemens Koza",
    author_email="koza@pria.at",
    license="AGPLv3+",

    # See https://pypi.python.org/pypi?%3Aaction=list_classifiers
    classifiers=[
        'Development Status :: 4 - Beta',
        'Intended Audience :: Developers',
        'Topic :: Software Development',
        'License :: OSI Approved :: GNU Affero General Public License v3 or later (AGPLv3+)',
        'Programming Language :: Python :: 3',
    ],

    keywords='hedgehog robotics controller server',

    # You can just specify the packages manually here if your project is
    # simple. Or you can use find_packages().
    packages=find_packages(exclude=['contrib', 'docs', 'tests']),

    # List run-time dependencies here.  These will be installed by pip when
    # your project is installed. For an analysis of "install_requires" vs pip's
    # requirements files see:
    # https://packaging.python.org/en/latest/requirements.html
    install_requires=['concurrent-utils ~=0.2.0', 'hedgehog-protocol ~=0.7.1',
                      'hedgehog-utils[protobuf,zmq] ~=0.6.0', 'hedgehog-platform ~=0.2.0'],

    # You can install these using the following syntax, for example:
    # $ pip install -e .[dev,test]
    extras_require={
        # TODO adding extras for existing requirement does not work
<<<<<<< HEAD
        'dev': ['pytest', 'pytest-runner', 'pytest-asyncio', 'pytest-trio', 'pytest-cov', 'pytest-timeout', 'mypy'],
        #'raspberry': ['hedgehog-platform[raspberry] >=0.2, <0.3'],
=======
        'dev': ['pytest', 'pytest-runner', 'pytest-asyncio', 'pytest-cov', 'pytest-timeout', 'mypy'],
        #'raspberry': ['hedgehog-platform[raspberry] ~=0.2.0'],
>>>>>>> 7930c443
        'raspberry': ['RPi.GPIO', 'pyserial-asyncio'],
    },

    # package_data={
    #     'proto': ['*.proto'],
    # },

    entry_points={
        'console_scripts': [
            'hedgehog-server = hedgehog.server.server:main',
            'hedgehog-simulator = hedgehog.server.simulator:main',
        ],
    },
)<|MERGE_RESOLUTION|>--- conflicted
+++ resolved
@@ -53,13 +53,8 @@
     # $ pip install -e .[dev,test]
     extras_require={
         # TODO adding extras for existing requirement does not work
-<<<<<<< HEAD
         'dev': ['pytest', 'pytest-runner', 'pytest-asyncio', 'pytest-trio', 'pytest-cov', 'pytest-timeout', 'mypy'],
-        #'raspberry': ['hedgehog-platform[raspberry] >=0.2, <0.3'],
-=======
-        'dev': ['pytest', 'pytest-runner', 'pytest-asyncio', 'pytest-cov', 'pytest-timeout', 'mypy'],
         #'raspberry': ['hedgehog-platform[raspberry] ~=0.2.0'],
->>>>>>> 7930c443
         'raspberry': ['RPi.GPIO', 'pyserial-asyncio'],
     },
 
